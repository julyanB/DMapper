--- conflicted
+++ resolved
@@ -74,14 +74,14 @@
     }
 
     [Benchmark]
-<<<<<<< HEAD
+    public ComplexDestination MapUsingV7()
+    {
+        return ReflectionHelper.ReplacePropertiesRecursive_V7(new ComplexDestination(), _source);
+    }
+
+    [Benchmark]
     public ComplexDestination MapUsingV8()
     {
         return ReflectionHelper.ReplacePropertiesRecursive_V8(new ComplexDestination(), _source);
-=======
-    public ComplexDestination MapUsingV7()
-    {
-        return ReflectionHelper.ReplacePropertiesRecursive_V7(new ComplexDestination(), _source);
->>>>>>> 39cd55e4
     }
 }